repos:
  - repo: https://github.com/psf/black
<<<<<<< HEAD
    rev: 24.10.0
=======
    rev: 24.4.2
>>>>>>> 9f98569d
    hooks:
      - id: black
        exclude: ^tests/\w+/snapshots/

  - repo: https://github.com/astral-sh/ruff-pre-commit
<<<<<<< HEAD
    rev: v0.7.0
=======
    rev: v0.4.5
>>>>>>> 9f98569d
    hooks:
      - id: ruff
        exclude: ^tests/\w+/snapshots/

  - repo: https://github.com/patrick91/pre-commit-alex
    rev: aa5da9e54b92ab7284feddeaf52edf14b1690de3
    hooks:
      - id: alex
        exclude: (CHANGELOG|TWEET).md

  - repo: https://github.com/pre-commit/mirrors-prettier
    rev: v4.0.0-alpha.8
    hooks:
      - id: prettier
        files: '^docs/.*\.mdx?$'

  - repo: https://github.com/pre-commit/pre-commit-hooks
<<<<<<< HEAD
    rev: v5.0.0
=======
    rev: v4.6.0
>>>>>>> 9f98569d
    hooks:
      - id: trailing-whitespace
      - id: check-merge-conflict
      - id: end-of-file-fixer
        exclude: ^tests/relay/snapshots
      - id: check-toml

  - repo: https://github.com/adamchainz/blacken-docs
    rev: 1.19.0
    hooks:
      - id: blacken-docs
        args: [--skip-errors]<|MERGE_RESOLUTION|>--- conflicted
+++ resolved
@@ -1,20 +1,12 @@
 repos:
   - repo: https://github.com/psf/black
-<<<<<<< HEAD
-    rev: 24.10.0
-=======
     rev: 24.4.2
->>>>>>> 9f98569d
     hooks:
       - id: black
         exclude: ^tests/\w+/snapshots/
 
   - repo: https://github.com/astral-sh/ruff-pre-commit
-<<<<<<< HEAD
-    rev: v0.7.0
-=======
     rev: v0.4.5
->>>>>>> 9f98569d
     hooks:
       - id: ruff
         exclude: ^tests/\w+/snapshots/
@@ -32,11 +24,7 @@
         files: '^docs/.*\.mdx?$'
 
   - repo: https://github.com/pre-commit/pre-commit-hooks
-<<<<<<< HEAD
-    rev: v5.0.0
-=======
     rev: v4.6.0
->>>>>>> 9f98569d
     hooks:
       - id: trailing-whitespace
       - id: check-merge-conflict
