import logging
from collections import defaultdict
from typing import (
    Any,
    AsyncContextManager,
    Callable,
    Dict,
    List,
    Mapping,
    Optional,
    Tuple,
    Union,
)

from sqlalchemy import select, tuple_
from sqlalchemy.engine.base import Connection
from sqlalchemy.ext.asyncio import AsyncConnection, AsyncSession
from sqlalchemy.orm import RelationshipProperty, Session
from strawberry.dataloader import DataLoader

from strawberry_sqlalchemy_mapper.exc import InvalidLocalRemotePairs


class StrawberrySQLAlchemyLoader:
    """
    Creates DataLoader instances on-the-fly for SQLAlchemy relationships
    """

    _loaders: Dict[RelationshipProperty, DataLoader]

    def __init__(
        self,
        bind: Union[Session, Connection, None] = None,
        async_bind_factory: Optional[
            Union[
                Callable[[], AsyncContextManager[AsyncSession]],
                Callable[[], AsyncContextManager[AsyncConnection]],
            ]
        ] = None,
    ) -> None:
        self._loaders = {}
        self._bind = bind
        self._async_bind_factory = async_bind_factory
        self._logger = logging.getLogger("strawberry_sqlalchemy_mapper")
        if bind is None and async_bind_factory is None:
            self._logger.warning(
                "One of bind or async_bind_factory must be set for loader to function properly."
            )

    async def _scalars_all(self, *args, query_secondary_tables=False, **kwargs):
        # query_secondary_tables explanation:
        # We need to retrieve values from both the self_model and related_model.
        # To achieve this, we must disable the default SQLAlchemy optimization
        # that returns only related_model values.
        # This is necessary because we use the keys variable
        # to match both related_model and self_model.
        if self._async_bind_factory:
            async with self._async_bind_factory() as bind:
                if query_secondary_tables:
                    return (await bind.execute(*args, **kwargs)).all()
                return (await bind.scalars(*args, **kwargs)).all()
        assert self._bind is not None
        if query_secondary_tables:
            return self._bind.execute(*args, **kwargs).all()
        return self._bind.scalars(*args, **kwargs).all()

    def loader_for(self, relationship: RelationshipProperty) -> DataLoader:
        """
        Retrieve or create a DataLoader for the given relationship
        """
        try:
            return self._loaders[relationship]
        except KeyError:
            related_model = relationship.entity.entity

            async def load_fn(keys: List[Tuple]) -> List[Any]:
<<<<<<< HEAD
                def _build_normal_relationship_query(related_model, relationship, keys):
                    return select(related_model).filter(
                        tuple_(
                            *[
                                remote
                                for _, remote in relationship.local_remote_pairs or []
                            ]
                        ).in_(keys)
                    )

                def _build_relationship_with_secondary_table_query(
                    related_model, relationship, keys
                ):
                    # Use another query when relationship uses a secondary table
                    self_model = relationship.parent.entity

                    if not relationship.local_remote_pairs:
                        raise InvalidLocalRemotePairs(
                            f"{related_model.__name__} -- {self_model.__name__}"
                        )

                    self_model_key_label = str(
                        relationship.local_remote_pairs[0][1].key
                    )
                    related_model_key_label = str(
                        relationship.local_remote_pairs[1][1].key
                    )

                    self_model_key = str(relationship.local_remote_pairs[0][0].key)
                    related_model_key = str(relationship.local_remote_pairs[1][0].key)

                    remote_to_use = relationship.local_remote_pairs[0][1]
                    query_keys = tuple([item[0] for item in keys])

                    # This query returns rows in this format -> (self_model.key, related_model)
                    return (
                        select(
                            getattr(self_model, self_model_key).label(
                                self_model_key_label
                            ),
                            related_model,
                        )
                        .join(
                            relationship.secondary,
                            getattr(relationship.secondary.c, related_model_key_label)
                            == getattr(related_model, related_model_key),
                        )
                        .join(
                            self_model,
                            getattr(relationship.secondary.c, self_model_key_label)
                            == getattr(self_model, self_model_key),
                        )
                        .filter(remote_to_use.in_(query_keys))
                    )

                query = (
                    _build_normal_relationship_query(related_model, relationship, keys)
                    if relationship.secondary is None
                    else _build_relationship_with_secondary_table_query(
                        related_model, relationship, keys
=======
                query = select(related_model).filter(
                    tuple_(*[remote for _, remote in relationship.local_remote_pairs or []]).in_(
                        keys
>>>>>>> fa4eb671
                    )
                )

                if relationship.order_by:
                    query = query.order_by(*relationship.order_by)

                if relationship.secondary is not None:
                    # We need to retrieve values from both the self_model and related_model.
                    # To achieve this, we must disable the default SQLAlchemy optimization
                    # that returns only related_model values.
                    # This is necessary because we use the keys variable
                    # to match both related_model and self_model.
                    rows = await self._scalars_all(query, query_secondary_tables=True)
                else:
                    rows = await self._scalars_all(query)

                def group_by_remote_key(row: Any) -> Tuple:
                    return tuple(
                        [
                            getattr(row, remote.key)
                            for _, remote in relationship.local_remote_pairs or []
                            if remote.key
                        ]
                    )

                grouped_keys: Mapping[Tuple, List[Any]] = defaultdict(list)
                if relationship.secondary is None:
                    for row in rows:
                        grouped_keys[group_by_remote_key(row)].append(row)
                else:
                    for row in rows:
                        grouped_keys[(row[0],)].append(row[1])

                if relationship.uselist:
                    return [grouped_keys[key] for key in keys]
                else:
                    return [grouped_keys[key][0] if grouped_keys[key] else None for key in keys]

            self._loaders[relationship] = DataLoader(load_fn=load_fn)
            return self._loaders[relationship]<|MERGE_RESOLUTION|>--- conflicted
+++ resolved
@@ -74,14 +74,10 @@
             related_model = relationship.entity.entity
 
             async def load_fn(keys: List[Tuple]) -> List[Any]:
-<<<<<<< HEAD
                 def _build_normal_relationship_query(related_model, relationship, keys):
                     return select(related_model).filter(
                         tuple_(
-                            *[
-                                remote
-                                for _, remote in relationship.local_remote_pairs or []
-                            ]
+                            *[remote for _, remote in relationship.local_remote_pairs or []]
                         ).in_(keys)
                     )
 
@@ -96,12 +92,8 @@
                             f"{related_model.__name__} -- {self_model.__name__}"
                         )
 
-                    self_model_key_label = str(
-                        relationship.local_remote_pairs[0][1].key
-                    )
-                    related_model_key_label = str(
-                        relationship.local_remote_pairs[1][1].key
-                    )
+                    self_model_key_label = str(relationship.local_remote_pairs[0][1].key)
+                    related_model_key_label = str(relationship.local_remote_pairs[1][1].key)
 
                     self_model_key = str(relationship.local_remote_pairs[0][0].key)
                     related_model_key = str(relationship.local_remote_pairs[1][0].key)
@@ -112,9 +104,7 @@
                     # This query returns rows in this format -> (self_model.key, related_model)
                     return (
                         select(
-                            getattr(self_model, self_model_key).label(
-                                self_model_key_label
-                            ),
+                            getattr(self_model, self_model_key).label(self_model_key_label),
                             related_model,
                         )
                         .join(
@@ -135,11 +125,6 @@
                     if relationship.secondary is None
                     else _build_relationship_with_secondary_table_query(
                         related_model, relationship, keys
-=======
-                query = select(related_model).filter(
-                    tuple_(*[remote for _, remote in relationship.local_remote_pairs or []]).in_(
-                        keys
->>>>>>> fa4eb671
                     )
                 )
 
