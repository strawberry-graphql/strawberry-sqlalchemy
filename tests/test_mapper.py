--- conflicted
+++ resolved
@@ -36,17 +36,9 @@
     return Lawyer
 
 
-<<<<<<< HEAD
-def _create_employee_table():
-    # TODO: use pytest fixtures
-    Base = declarative_base()
-
-    class Employee(Base):
-=======
 @pytest.fixture
 def employee_table(base):
     class Employee(base):
->>>>>>> 8ffa1f4c
         __tablename__ = "employee"
         id = Column(Integer, autoincrement=True, primary_key=True)
         name = Column(String, nullable=False)
@@ -54,17 +46,9 @@
     return Employee
 
 
-<<<<<<< HEAD
-def _create_employee_and_department_tables():
-    # TODO: use pytest fixtures
-    Base = declarative_base()
-
-    class Employee(Base):
-=======
 @pytest.fixture
 def employee_and_department_tables(base):
     class Employee(base):
->>>>>>> 8ffa1f4c
         __tablename__ = "employee"
         id = Column(Integer, autoincrement=True, primary_key=True)
         name = Column(String, nullable=False)
@@ -80,17 +64,9 @@
     return Employee, Department
 
 
-<<<<<<< HEAD
-def _create_polymorphic_employee_table():
-    # TODO: use pytest fixtures
-    Base = declarative_base()
-
-    class Employee(Base):
-=======
 @pytest.fixture
 def polymorphic_employee_table(base):
     class Employee(base):
->>>>>>> 8ffa1f4c
         __tablename__ = "employee"
         id = Column(Integer, autoincrement=True, primary_key=True)
         type = Column(String(50))
@@ -158,43 +134,32 @@
     assert mapper._get_polymorphic_base_model(ParaLegal) == Employee
 
 
-<<<<<<< HEAD
 def test_convert_all_columns_to_strawberry_type(mapper):
-    strawberry_sqlalchemy_mapper = StrawberrySQLAlchemyMapper()
     for (
         sqlalchemy_type,
         strawberry_type,
     ) in mapper.sqlalchemy_type_to_strawberry_type_map.items():
         assert (
-            strawberry_sqlalchemy_mapper._convert_column_to_strawberry_type(
+            mapper._convert_column_to_strawberry_type(
                 Column(sqlalchemy_type, nullable=False)
             )
             == strawberry_type
         )
 
 
-def test_convert_column_to_strawberry_type():
-    strawberry_sqlalchemy_mapper = StrawberrySQLAlchemyMapper()
-=======
 def test_convert_column_to_strawberry_type(mapper):
->>>>>>> 8ffa1f4c
     int_column = Column(Integer, nullable=False)
     assert mapper._convert_column_to_strawberry_type(int_column) == int
     string_column = Column(String, nullable=False)
     assert mapper._convert_column_to_strawberry_type(string_column) == str
 
 
-<<<<<<< HEAD
 def test_convert_json_column_to_strawberry_type(mapper):
     json_colum = Column(JSON, nullable=False)
     assert mapper._convert_column_to_strawberry_type(json_colum) == StrawberryJSON
 
 
-def test_convert_array_column_to_strawberry_type():
-    strawberry_sqlalchemy_mapper = StrawberrySQLAlchemyMapper()
-=======
 def test_convert_array_column_to_strawberry_type(mapper):
->>>>>>> 8ffa1f4c
     column = Column(ARRAY(String))
     assert mapper._convert_column_to_strawberry_type(column) == Optional[List[str]]
     column = Column(ARRAY(String), nullable=False)
