--- conflicted
+++ resolved
@@ -4,22 +4,6 @@
     "dockerfile": "Dockerfile",
     "context": ".."
   },
-<<<<<<< HEAD
-
-  "settings": {
-    "terminal.integrated.shell.linux": "/bin/bash",
-    "python.pythonPath": "/usr/local/bin/python",
-    "python.linting.enabled": true,
-    "python.linting.pylintEnabled": true,
-    "python.formatting.blackPath": "/usr/local/py-utils/bin/black",
-    "python.formatting.yapfPath": "/usr/local/py-utils/bin/yapf",
-    "python.linting.banditPath": "/usr/local/py-utils/bin/bandit",
-    "python.linting.flake8Path": "/usr/local/py-utils/bin/flake8",
-    "python.linting.mypyPath": "/usr/local/py-utils/bin/mypy",
-    "python.linting.pycodestylePath": "/usr/local/py-utils/bin/pycodestyle",
-    "python.linting.pydocstylePath": "/usr/local/py-utils/bin/pydocstyle",
-    "python.linting.pylintPath": "/usr/local/py-utils/bin/pylint"
-=======
   "customizations": {
     "vscode": {
       "settings": {
@@ -47,7 +31,6 @@
         "-ms-python.autopep8"
       ]
     }
->>>>>>> 7f2cbafd
   },
   "postCreateCommand": "chmod +x ./.devcontainer/post-install.sh && ./.devcontainer/post-install.sh",
   "postStartCommand": "chmod +x ./.devcontainer/post-start.sh && ./.devcontainer/post-start.sh"
